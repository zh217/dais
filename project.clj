<<<<<<< HEAD
(defproject infihis/dais "0.1.3"
=======
(defproject infihis/dais "0.1.4-SNAPSHOT"
>>>>>>> 27440b63
  :description "FIXME: write description"
  :url "http://example.com/FIXME"
  :license {:name "Eclipse Public License"
            :url  "http://www.eclipse.org/legal/epl-v10.html"}
  :scm {:name "git"
        :url  "https://github.com/zh217/dais"}
  :pedantic? :abort
  :dependencies [[org.clojure/clojure "1.8.0"]
                 [honeysql "0.9.1"]
                 [nilenso/honeysql-postgres "0.2.3"]
                 [org.postgresql/postgresql "42.1.4"]
                 [com.taoensso/timbre "4.10.0"]
                 [clj-time "0.14.0"]
                 [cheshire "5.8.0"]
                 [cc.qbits/spandex "0.5.2" :exclusions [org.clojure/clojure]]
                 [org.clojure/java.jdbc "0.7.1"]
                 [org.clojure/tools.reader "1.1.0"]
                 [me.raynes/conch "0.8.0"]
                 [aysylu/loom "1.0.0" :exclusions [tailrecursion/cljs-priority-map]]
                 [instaparse "1.4.7"]
                 [cpath-clj "0.1.2"]
                 [com.walmartlabs/lacinia "0.21.0"]
                 [org.clojure/data.priority-map "0.0.7"]])<|MERGE_RESOLUTION|>--- conflicted
+++ resolved
@@ -1,8 +1,4 @@
-<<<<<<< HEAD
-(defproject infihis/dais "0.1.3"
-=======
-(defproject infihis/dais "0.1.4-SNAPSHOT"
->>>>>>> 27440b63
+(defproject infihis/dais "0.1.4"
   :description "FIXME: write description"
   :url "http://example.com/FIXME"
   :license {:name "Eclipse Public License"
